/*! ******************************************************************************
 *
 * Pentaho Data Integration
 *
 * Copyright (C) 2019-2024 by Hitachi Vantara : http://www.pentaho.com
 *
 *******************************************************************************
 *
 * Licensed under the Apache License, Version 2.0 (the "License");
 * you may not use this file except in compliance with
 * the License. You may obtain a copy of the License at
 *
 *    http://www.apache.org/licenses/LICENSE-2.0
 *
 * Unless required by applicable law or agreed to in writing, software
 * distributed under the License is distributed on an "AS IS" BASIS,
 * WITHOUT WARRANTIES OR CONDITIONS OF ANY KIND, either express or implied.
 * See the License for the specific language governing permissions and
 * limitations under the License.
 *
 ******************************************************************************/

package org.pentaho.di.connections.ui.tree;

import org.pentaho.di.base.AbstractMeta;
import org.pentaho.di.connections.ConnectionDetails;
import org.pentaho.di.connections.ConnectionManager;
import org.pentaho.di.core.bowl.Bowl;
import org.pentaho.di.core.bowl.DefaultBowl;
import org.pentaho.di.i18n.BaseMessages;
import org.pentaho.di.repository.Repository;
import org.pentaho.di.ui.core.dialog.ErrorDialog;
import org.pentaho.di.ui.core.gui.GUIResource;
import org.pentaho.di.ui.core.widget.tree.LeveledTreeNode;
import org.pentaho.di.ui.core.widget.tree.TreeNode;
import org.pentaho.di.ui.spoon.Spoon;
import org.pentaho.di.ui.spoon.tree.TreeFolderProvider;
import org.pentaho.metastore.api.exceptions.MetaStoreException;
<<<<<<< HEAD
import org.pentaho.metastore.locator.api.MetastoreLocator;
=======

import java.util.HashSet;
import java.util.Optional;
import java.util.Set;

import org.eclipse.swt.graphics.Image;

>>>>>>> 5784927a

import java.util.Comparator;
import java.util.HashSet;
import java.util.Optional;
import java.util.Set;
import org.eclipse.swt.graphics.Color;
import org.eclipse.swt.graphics.Device;
import org.eclipse.swt.graphics.Image;
import org.eclipse.swt.widgets.Display;


/**
 * Created by bmorrise on 7/6/18.
 */
public class ConnectionFolderProvider extends TreeFolderProvider {

  private static final Class<?> PKG = ConnectionFolderProvider.class;
  public static final String STRING_VFS_CONNECTIONS = BaseMessages.getString( PKG, "VFSConnectionsTree.Title" );

  public ConnectionFolderProvider() {
  }

  @Override
  public void refresh( Optional<AbstractMeta> meta, TreeNode treeNode, String filter ) {
    try {
      Set<String> bowlNames = new HashSet<>();
      Bowl currentBowl = Spoon.getInstance().getBowl();
      if ( !currentBowl.equals( DefaultBowl.getInstance() ) ) {
        ConnectionManager bowlCM = currentBowl.getExplicitConnectionManager();
        for ( String name : bowlCM.getNames() ) {
          if ( !filterMatch( name, filter ) ) {
            continue;
          }
          bowlNames.add( name );
<<<<<<< HEAD
          createTreeNode( treeNode, name, GUIResource.getInstance().getImageSlaveTree(), LEVEL.PROJECT, false );
        }
      }

      ConnectionManager globalCM = DefaultBowl.getInstance().getExplicitConnectionManager();
      for ( String name : globalCM.getNames() ) {
        if ( !filterMatch( name, filter ) ) {
          continue;
        }
        createTreeNode( treeNode, name, GUIResource.getInstance().getImageSlaveTree(), LEVEL.GLOBAL,
                        bowlNames.contains( name ) );
      }
=======
          createTreeNode( treeNode, name, GUIResource.getInstance().getImageSlaveTree(),
                          LeveledTreeNode.LEVEL.PROJECT, false );
        }
      }

      ConnectionManager globalCM = DefaultBowl.getInstance().getExplicitConnectionManager();
      for ( String name : globalCM.getNames() ) {
        if ( !filterMatch( name, filter ) ) {
          continue;
        }
        createTreeNode( treeNode, name, GUIResource.getInstance().getImageSlaveTree(), LeveledTreeNode.LEVEL.GLOBAL,
                        bowlNames.contains( name ) );
      }
>>>>>>> 5784927a
    } catch ( MetaStoreException e ) {
      new ErrorDialog( Spoon.getInstance().getShell(),
              BaseMessages.getString( PKG, "Spoon.ErrorDialog.Title" ),
              BaseMessages.getString( PKG, "Spoon.ErrorDialog.ErrorFetchingVFSConnections" ),
              e
      );
    }
  }

  @Override
  public String getTitle() {
    return STRING_VFS_CONNECTIONS;
  }

  @Override
  public Class getType() {
    return ConnectionDetails.class;
  }

  @Override
  public void create( Optional<AbstractMeta> meta, TreeNode parent ) {
    Repository repository = Spoon.getInstance().getRepository();
    if( repository != null && repository.getUserInfo() != null && repository.getUserInfo().isAdmin() != null
      && Boolean.FALSE.equals( repository.getUserInfo().isAdmin() ) ) {
      return;
    }
    refresh( meta, createTreeNode( parent, getTitle(), getTreeImage() ), null );

  }

<<<<<<< HEAD
  // this could become common for all the types.
  enum LEVEL {
    PROJECT( "Project" ),
    GLOBAL( "Global" ),
    LOCAL( "Local" );

    // will this need to be localized?
    private final String name;

    LEVEL( String name ){
      this.name = name;
    }
    public String getName() {
      return name;
    }

  }

  private static class LeveledTreeNode extends TreeNode {
    private static final String NAME_KEY = "name";
    private static final String LEVEL_KEY = "level";

    public LeveledTreeNode( String name, LEVEL level ) {
      setData( NAME_KEY, name );
      setData( LEVEL_KEY, level );
    }

    Comparator<TreeNode> COMPARATOR = Comparator.<TreeNode, String>comparing( t -> (String) t.getData().get( NAME_KEY ),
                                                                              String.CASE_INSENSITIVE_ORDER )
                                                .thenComparing( t -> (LEVEL) t.getData().get( LEVEL_KEY ) );
    @Override
    public int compareTo( TreeNode other ) {
      return COMPARATOR.compare( this, other );
    }

  }

  public TreeNode createTreeNode( TreeNode parent, String name, Image image, LEVEL level, boolean overridden ) {
    LeveledTreeNode childTreeNode = new LeveledTreeNode( name, level );
    childTreeNode.setLabel( name + " [" + level.getName() + "]" );
    childTreeNode.setImage( image );
    if ( overridden ) {
      childTreeNode.setForeground( getDisabledColor() );
    }
=======
  public TreeNode createTreeNode( TreeNode parent, String name, Image image, LeveledTreeNode.LEVEL level,
                                  boolean overridden ) {
    LeveledTreeNode childTreeNode = new LeveledTreeNode( name, level, overridden );
    childTreeNode.setImage( image );
>>>>>>> 5784927a

    parent.addChild( childTreeNode );
    return childTreeNode;
  }
<<<<<<< HEAD

  private Color getDisabledColor() {
    Device device = Display.getCurrent();
    return new Color( device, 188, 188, 188 );
  }

=======
>>>>>>> 5784927a
}<|MERGE_RESOLUTION|>--- conflicted
+++ resolved
@@ -36,26 +36,12 @@
 import org.pentaho.di.ui.spoon.Spoon;
 import org.pentaho.di.ui.spoon.tree.TreeFolderProvider;
 import org.pentaho.metastore.api.exceptions.MetaStoreException;
-<<<<<<< HEAD
-import org.pentaho.metastore.locator.api.MetastoreLocator;
-=======
 
 import java.util.HashSet;
 import java.util.Optional;
 import java.util.Set;
 
 import org.eclipse.swt.graphics.Image;
-
->>>>>>> 5784927a
-
-import java.util.Comparator;
-import java.util.HashSet;
-import java.util.Optional;
-import java.util.Set;
-import org.eclipse.swt.graphics.Color;
-import org.eclipse.swt.graphics.Device;
-import org.eclipse.swt.graphics.Image;
-import org.eclipse.swt.widgets.Display;
 
 
 /**
@@ -81,20 +67,6 @@
             continue;
           }
           bowlNames.add( name );
-<<<<<<< HEAD
-          createTreeNode( treeNode, name, GUIResource.getInstance().getImageSlaveTree(), LEVEL.PROJECT, false );
-        }
-      }
-
-      ConnectionManager globalCM = DefaultBowl.getInstance().getExplicitConnectionManager();
-      for ( String name : globalCM.getNames() ) {
-        if ( !filterMatch( name, filter ) ) {
-          continue;
-        }
-        createTreeNode( treeNode, name, GUIResource.getInstance().getImageSlaveTree(), LEVEL.GLOBAL,
-                        bowlNames.contains( name ) );
-      }
-=======
           createTreeNode( treeNode, name, GUIResource.getInstance().getImageSlaveTree(),
                           LeveledTreeNode.LEVEL.PROJECT, false );
         }
@@ -108,7 +80,6 @@
         createTreeNode( treeNode, name, GUIResource.getInstance().getImageSlaveTree(), LeveledTreeNode.LEVEL.GLOBAL,
                         bowlNames.contains( name ) );
       }
->>>>>>> 5784927a
     } catch ( MetaStoreException e ) {
       new ErrorDialog( Spoon.getInstance().getShell(),
               BaseMessages.getString( PKG, "Spoon.ErrorDialog.Title" ),
@@ -139,68 +110,12 @@
 
   }
 
-<<<<<<< HEAD
-  // this could become common for all the types.
-  enum LEVEL {
-    PROJECT( "Project" ),
-    GLOBAL( "Global" ),
-    LOCAL( "Local" );
-
-    // will this need to be localized?
-    private final String name;
-
-    LEVEL( String name ){
-      this.name = name;
-    }
-    public String getName() {
-      return name;
-    }
-
-  }
-
-  private static class LeveledTreeNode extends TreeNode {
-    private static final String NAME_KEY = "name";
-    private static final String LEVEL_KEY = "level";
-
-    public LeveledTreeNode( String name, LEVEL level ) {
-      setData( NAME_KEY, name );
-      setData( LEVEL_KEY, level );
-    }
-
-    Comparator<TreeNode> COMPARATOR = Comparator.<TreeNode, String>comparing( t -> (String) t.getData().get( NAME_KEY ),
-                                                                              String.CASE_INSENSITIVE_ORDER )
-                                                .thenComparing( t -> (LEVEL) t.getData().get( LEVEL_KEY ) );
-    @Override
-    public int compareTo( TreeNode other ) {
-      return COMPARATOR.compare( this, other );
-    }
-
-  }
-
-  public TreeNode createTreeNode( TreeNode parent, String name, Image image, LEVEL level, boolean overridden ) {
-    LeveledTreeNode childTreeNode = new LeveledTreeNode( name, level );
-    childTreeNode.setLabel( name + " [" + level.getName() + "]" );
-    childTreeNode.setImage( image );
-    if ( overridden ) {
-      childTreeNode.setForeground( getDisabledColor() );
-    }
-=======
   public TreeNode createTreeNode( TreeNode parent, String name, Image image, LeveledTreeNode.LEVEL level,
                                   boolean overridden ) {
     LeveledTreeNode childTreeNode = new LeveledTreeNode( name, level, overridden );
     childTreeNode.setImage( image );
->>>>>>> 5784927a
 
     parent.addChild( childTreeNode );
     return childTreeNode;
   }
-<<<<<<< HEAD
-
-  private Color getDisabledColor() {
-    Device device = Display.getCurrent();
-    return new Color( device, 188, 188, 188 );
-  }
-
-=======
->>>>>>> 5784927a
 }