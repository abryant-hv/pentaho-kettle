/*! ******************************************************************************
 *
 * Pentaho Data Integration
 *
 * Copyright (C) 2020 by Hitachi Vantara : http://www.pentaho.com
 *
 *******************************************************************************
 *
 * Licensed under the Apache License, Version 2.0 (the "License");
 * you may not use this file except in compliance with
 * the License. You may obtain a copy of the License at
 *
 *    http://www.apache.org/licenses/LICENSE-2.0
 *
 * Unless required by applicable law or agreed to in writing, software
 * distributed under the License is distributed on an "AS IS" BASIS,
 * WITHOUT WARRANTIES OR CONDITIONS OF ANY KIND, either express or implied.
 * See the License for the specific language governing permissions and
 * limitations under the License.
 *
 ******************************************************************************/

package org.pentaho.di.trans.steps.metainject;

import static org.junit.Assert.assertEquals;

import java.util.LinkedHashMap;
import java.util.Map;
import java.util.Set;
import java.util.UUID;

import org.junit.Test;
import org.pentaho.di.trans.steps.tableoutput.TableOutputMeta;

public class MetaInjectMigrationTest {

  @Test
  public void testMigration() {

<<<<<<< HEAD
    //Migrate
    Class<?> clazz = TableOutputMeta.class;
    String key1 = "SCHENAMENAMEFIELD";
    String key1MigratedExpected = "SCHEMANAMEFIELD";
    String key1Migrated = MetaInjectMigration.migrate( clazz, key1 );
    assertEquals(key1MigratedExpected, key1Migrated);
=======
    //First 3 old mappings are the mappings that need migration. The last one is an example of a mapping that does not need migration
    String[] oldMappingNames = { "SCHENAMENAMEFIELD", "DATABASE_FIELDNAME", "STREAM_FIELDNAME", "DATE_RANGE_START_FIELD" };
    //The expected new mappings. Since the migration process removes and adds again the new  mapping, the one that does
    // not need change will become the first one.
    String[] newMappingNames = { "DATABASE_FIELD_NAME", "DATE_RANGE_START_FIELD", "SCHEMANAMEFIELD", "DATABASE_STREAM_NAME" };
    //Expected Step Names. After the migration the Step names should not change.
    String[] expectedStepName = { "step2","step4", "step1", "step3" };
>>>>>>> 5eb40fc1

    String key2 = "DATABASE_FIELDNAME";
    String key2MigratedExpected = "DATABASE_FIELD_NAME";
    String key2Migrated = MetaInjectMigration.migrate( clazz, key2 );
    assertEquals(key2MigratedExpected, key2Migrated);

    String key3 = "STREAM_FIELDNAME";
    String key3MigratedExpected = "DATABASE_STREAM_NAME";
    String key3Migrated = MetaInjectMigration.migrate( clazz, key3 );
    assertEquals(key3MigratedExpected, key3Migrated);

    String key4 = UUID.randomUUID().toString();
    String key4MigratedExpected = key4;
    String key4Migrated = MetaInjectMigration.migrate( clazz, key4 );
    assertEquals(key4MigratedExpected, key4Migrated);


  }
}<|MERGE_RESOLUTION|>--- conflicted
+++ resolved
@@ -27,24 +27,15 @@
 import java.util.LinkedHashMap;
 import java.util.Map;
 import java.util.Set;
-import java.util.UUID;
 
 import org.junit.Test;
-import org.pentaho.di.trans.steps.tableoutput.TableOutputMeta;
 
 public class MetaInjectMigrationTest {
 
   @Test
   public void testMigration() {
+    Map<TargetStepAttribute, SourceStepField> targetSourceMapping = new LinkedHashMap<>();
 
-<<<<<<< HEAD
-    //Migrate
-    Class<?> clazz = TableOutputMeta.class;
-    String key1 = "SCHENAMENAMEFIELD";
-    String key1MigratedExpected = "SCHEMANAMEFIELD";
-    String key1Migrated = MetaInjectMigration.migrate( clazz, key1 );
-    assertEquals(key1MigratedExpected, key1Migrated);
-=======
     //First 3 old mappings are the mappings that need migration. The last one is an example of a mapping that does not need migration
     String[] oldMappingNames = { "SCHENAMENAMEFIELD", "DATABASE_FIELDNAME", "STREAM_FIELDNAME", "DATE_RANGE_START_FIELD" };
     //The expected new mappings. Since the migration process removes and adds again the new  mapping, the one that does
@@ -52,23 +43,30 @@
     String[] newMappingNames = { "DATABASE_FIELD_NAME", "DATE_RANGE_START_FIELD", "SCHEMANAMEFIELD", "DATABASE_STREAM_NAME" };
     //Expected Step Names. After the migration the Step names should not change.
     String[] expectedStepName = { "step2","step4", "step1", "step3" };
->>>>>>> 5eb40fc1
 
-    String key2 = "DATABASE_FIELDNAME";
-    String key2MigratedExpected = "DATABASE_FIELD_NAME";
-    String key2Migrated = MetaInjectMigration.migrate( clazz, key2 );
-    assertEquals(key2MigratedExpected, key2Migrated);
+    //Initiate target mapping with the old mapping names
+    int idStep = 1;
+    for ( String oldMappingName : oldMappingNames ) {
+      TargetStepAttribute target = new TargetStepAttribute( "step" + idStep, oldMappingName, true );
+      SourceStepField source = new SourceStepField( "step" + idStep, "field" );
+      targetSourceMapping.put( target, source );
+      ++idStep;
+    }
 
-    String key3 = "STREAM_FIELDNAME";
-    String key3MigratedExpected = "DATABASE_STREAM_NAME";
-    String key3Migrated = MetaInjectMigration.migrate( clazz, key3 );
-    assertEquals(key3MigratedExpected, key3Migrated);
+    //Migrate
+    MetaInjectMigration.migrate( targetSourceMapping );
 
-    String key4 = UUID.randomUUID().toString();
-    String key4MigratedExpected = key4;
-    String key4Migrated = MetaInjectMigration.migrate( clazz, key4 );
-    assertEquals(key4MigratedExpected, key4Migrated);
-
-
+    /* Assert that after the migration the same number of mappings exist and that names that need migration are changed
+    and all the others are kept the same */
+    assertEquals( "After the migration the same number of mapping should exist", 4, targetSourceMapping.size() );
+    int newMappingIndex = 0;
+    Set<Map.Entry<TargetStepAttribute, SourceStepField>> entrySet = targetSourceMapping.entrySet();
+    for ( Map.Entry<TargetStepAttribute, SourceStepField> entry : entrySet ) {
+      assertEquals( "after the migration names that need migration should change to the new ones and all other should be kept the same",
+        newMappingNames[newMappingIndex], entry.getKey().getAttributeKey() );
+      assertEquals( "after the migration the step names should not have changed", expectedStepName[newMappingIndex], entry.getKey().getStepname() );
+      assertEquals( "after the migration the detail option should not have changed", true, entry.getKey().isDetail() );
+      ++newMappingIndex;
+    }
   }
 }