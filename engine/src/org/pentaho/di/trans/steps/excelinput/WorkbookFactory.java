--- conflicted
+++ resolved
@@ -46,8 +46,6 @@
     }
 
   }
-<<<<<<< HEAD
-
   public static KWorkbook getWorkbook( SpreadSheetType type, InputStream inputStream, String encoding ) throws KettleException {
     switch ( type ) {
       case JXL:
@@ -63,6 +61,4 @@
     }
 
   }
-=======
->>>>>>> 5883e744
 }