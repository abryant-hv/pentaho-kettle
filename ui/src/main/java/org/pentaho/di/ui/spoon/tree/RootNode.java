/*! ******************************************************************************
 *
 * Pentaho Data Integration
 *
 * Copyright (C) 2018-2024 by Hitachi Vantara : http://www.pentaho.com
 *
 *******************************************************************************
 *
 * Licensed under the Apache License, Version 2.0 (the "License");
 * you may not use this file except in compliance with
 * the License. You may obtain a copy of the License at
 *
 *    http://www.apache.org/licenses/LICENSE-2.0
 *
 * Unless required by applicable law or agreed to in writing, software
 * distributed under the License is distributed on an "AS IS" BASIS,
 * WITHOUT WARRANTIES OR CONDITIONS OF ANY KIND, either express or implied.
 * See the License for the specific language governing permissions and
 * limitations under the License.
 *
 ******************************************************************************/

package org.pentaho.di.ui.spoon.tree;

import org.eclipse.swt.graphics.Image;
import org.pentaho.di.base.AbstractMeta;
import org.pentaho.di.core.util.Utils;
import org.pentaho.di.ui.core.widget.tree.TreeNode;

import java.util.ArrayList;
import java.util.List;
import java.util.concurrent.ConcurrentHashMap;
import java.util.Optional;
import java.util.Set;

/**
 * Created by bmorrise on 7/9/18.
 */
public class RootNode extends TreeNode {

  private List<TreeFolderProvider> treeFolderProviders = new ArrayList<>();
  Set<String> updates = ConcurrentHashMap.newKeySet();

  public RootNode( String label, Image image, boolean expanded ) {
    super( label, image, expanded );
  }

  public void addProvider( TreeFolderProvider treeFolderProvider ) {
    treeFolderProviders.add( treeFolderProvider );
    treeFolderProvider.create( Optional.empty(), this );
  }

  public void addProviders( List<TreeFolderProvider> treeFolderProviders ) {
    this.treeFolderProviders.addAll( treeFolderProviders );
    treeFolderProviders.forEach( tfp -> tfp.create( Optional.empty(), this ) );
  }

  public void checkUpdate( Optional<AbstractMeta> abstractMeta, String filter ) {
    for ( TreeFolderProvider treeFolderProvider : treeFolderProviders ) {
      TreeNode childTreeNode = getChildTreeNode( this, treeFolderProvider.getTitle() );
      if ( childTreeNode != null ) {
        treeFolderProvider.checkUpdate( abstractMeta, childTreeNode, filter );
        if ( !Utils.isEmpty( filter ) ) {
          childTreeNode.setExpanded( true );
        }
      }
    }
  }

  private TreeNode getChildTreeNode( TreeNode treeNode, String label ) {
    for ( TreeNode childTreeNode : treeNode.getChildren() ) {
      if ( childTreeNode.getLabel().equals( label ) ) {
        return childTreeNode;
      }
    }
    return null;
  }

  public String getNameByType( Class clazz ) {
    TreeFolderProvider treeFolderProvider = treeFolderProviders.stream()
            .filter( treeFolderProvider1 -> treeFolderProvider1.getType().equals( clazz ) )
            .findFirst()
            .orElse( null );
    if ( treeFolderProvider != null ) {
      return treeFolderProvider.getTitle();
    }
    return null;
  }

<<<<<<< HEAD
=======
  public void updateAll() {
    for ( TreeFolderProvider tfp : treeFolderProviders ) {
      update( tfp.getTitle() );
    }
  }

>>>>>>> 5784927a
  public void update( String name ) {
    updates.add( name );
  }

<<<<<<< HEAD
  public void clearUpdates( AbstractMeta abstractMeta ) {
=======
  public void clearUpdates() {
>>>>>>> 5784927a
    updates.clear();
  }

  public boolean shouldUpdate( String name ) {
    return updates.contains( name );
  }
}<|MERGE_RESOLUTION|>--- conflicted
+++ resolved
@@ -87,24 +87,17 @@
     return null;
   }
 
-<<<<<<< HEAD
-=======
   public void updateAll() {
     for ( TreeFolderProvider tfp : treeFolderProviders ) {
       update( tfp.getTitle() );
     }
   }
 
->>>>>>> 5784927a
   public void update( String name ) {
     updates.add( name );
   }
 
-<<<<<<< HEAD
-  public void clearUpdates( AbstractMeta abstractMeta ) {
-=======
   public void clearUpdates() {
->>>>>>> 5784927a
     updates.clear();
   }
 
