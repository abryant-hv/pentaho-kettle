--- conflicted
+++ resolved
@@ -85,6 +85,12 @@
 
   private CTabItem jobHistoryTab;
 
+  private List<ColumnInfo[]> columns;
+
+  private List<Text> wText;
+
+  private List<TableView> wFields;
+
   private XulToolbar toolbar;
 
   private Composite jobHistoryComposite;
@@ -179,12 +185,22 @@
   }
 
   private void addLogTableTabs() {
+
+    models = new TransHistoryModel[jobMeta.getLogTables().size()];
+    for ( int i = 0; i < models.length; i++ ) {
+      models[i] = new TransHistoryModel();
+      models[i].logTable = jobMeta.getLogTables().get( i );
+    }
+
+    columns = new ArrayList<ColumnInfo[]>( models.length );
+    wFields = new ArrayList<TableView>( models.length );
+    wText = new ArrayList<Text>( models.length );
+
     // Create a nested tab folder in the tab item, on the history composite...
     //
     tabFolder = new CTabFolder( jobHistoryComposite, SWT.MULTI );
     spoon.props.setLook( tabFolder, Props.WIDGET_STYLE_TAB );
 
-<<<<<<< HEAD
     for ( TransHistoryModel model : models ) {
       LogTableInterface logTable = model.logTable;
       CTabItem tabItem = new CTabItem( tabFolder, SWT.NONE );
@@ -298,8 +314,6 @@
 
     }
 
-=======
->>>>>>> 4286b08d
     FormData fdTabFolder = new FormData();
     fdTabFolder.left = new FormAttachment( 0, 0 ); // First one in the left top corner
     fdTabFolder.top = new FormAttachment( (Control) toolbar.getManagedObject(), 0 );
@@ -314,6 +328,7 @@
   }
 
   private void addToolBar() {
+
     try {
       XulLoader loader = new KettleXulLoader();
       loader.setSettingsManager( XulSpoonSettingsManager.getInstance() );
@@ -357,17 +372,11 @@
       DatabaseMeta databaseMeta = logTable.getDatabaseMeta();
 
       MessageBox mb = new MessageBox( jobGraph.getShell(), SWT.YES | SWT.NO | SWT.ICON_QUESTION );
-<<<<<<< HEAD
       mb.setMessage( BaseMessages.getString(
           PKG, "JobGraph.Dialog.AreYouSureYouWantToRemoveAllLogEntries.Message", schemaTable ) ); // Nothing found that
                                                                                                   // matches your
                                                                                                   // criteria
       mb.setText( BaseMessages.getString( PKG, "JobGraph.Dialog.AreYouSureYouWantToRemoveAllLogEntries.Title" ) ); // Sorry!
-=======
-      mb.setMessage( BaseMessages.getString( PKG, "JobGraph.Dialog.AreYouSureYouWantToRemoveAllLogEntries.Message",
-          schemaTable ) ); // Nothing found that matches your criteria, sorry
-      mb.setText( BaseMessages.getString( PKG, "JobGraph.Dialog.AreYouSureYouWantToRemoveAllLogEntries.Title" ) );
->>>>>>> 4286b08d
       if ( mb.open() == SWT.YES ) {
         Database database = new Database( loggingObject, databaseMeta );
         try {
@@ -378,7 +387,9 @@
               PKG, "JobGraph.Dialog.ErrorClearningLoggingTable.Title" ), BaseMessages.getString(
               PKG, "JobGraph.Dialog.AreYouSureYouWantToRemoveAllLogEntries.Message" ), e );
         } finally {
-          database.disconnect();
+          if ( database != null ) {
+            database.disconnect();
+          }
 
           refreshHistory();
           if ( model.logDisplayText != null ) {
