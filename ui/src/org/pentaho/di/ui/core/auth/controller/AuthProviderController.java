/*! ******************************************************************************
 *
 * Pentaho Data Integration
 *
 * Copyright (C) 2002-2013 by Pentaho : http://www.pentaho.com
 *
 *******************************************************************************
 *
 * Licensed under the Apache License, Version 2.0 (the "License");
 * you may not use this file except in compliance with
 * the License. You may obtain a copy of the License at
 *
 *    http://www.apache.org/licenses/LICENSE-2.0
 *
 * Unless required by applicable law or agreed to in writing, software
 * distributed under the License is distributed on an "AS IS" BASIS,
 * WITHOUT WARRANTIES OR CONDITIONS OF ANY KIND, either express or implied.
 * See the License for the specific language governing permissions and
 * limitations under the License.
 *
 ******************************************************************************/


package org.pentaho.di.ui.core.auth.controller;

<<<<<<< HEAD
import java.io.File;
import java.lang.reflect.InvocationTargetException;
import java.util.ArrayList;
import java.util.Collection;
import java.util.List;

=======
import org.pentaho.di.core.logging.LogChannel;
import org.pentaho.di.core.logging.LogChannelInterface;
>>>>>>> 9f61d710
import org.pentaho.di.ui.core.auth.model.AuthProvider;
import org.pentaho.di.ui.core.auth.model.BasicAuthProvider;
import org.pentaho.di.ui.core.auth.model.KerberosAuthProvider;
import org.pentaho.di.ui.core.auth.model.NamedModelObject;
import org.pentaho.di.ui.core.auth.model.NamedProvider;
import org.pentaho.di.ui.core.auth.model.NoAuthAuthProvider;
import org.pentaho.di.ui.core.auth.model.ObjectListModel;
import org.pentaho.ui.xul.XulException;
import org.pentaho.ui.xul.binding.Binding;
import org.pentaho.ui.xul.binding.BindingConvertor;
import org.pentaho.ui.xul.binding.BindingFactory;
import org.pentaho.ui.xul.components.XulFileDialog;
import org.pentaho.ui.xul.components.XulTextbox;
import org.pentaho.ui.xul.containers.XulDialog;
import org.pentaho.ui.xul.impl.AbstractXulEventHandler;

<<<<<<< HEAD
public class AuthProviderController extends AbstractXulEventHandler {
=======
import java.io.File;
import java.lang.reflect.InvocationTargetException;
import java.util.ArrayList;
import java.util.Collection;
import java.util.List;
import java.util.ResourceBundle;

>>>>>>> 9f61d710

@SuppressWarnings( { "unchecked", "rawtypes" } )
public class AuthProviderController extends AbstractXulEventHandler {

  protected BindingConvertor<NamedModelObject<NamedProvider>, String> selectedItemsNameBinding
    = new SelectedToStringConvertor();
  protected BindingConvertor<NamedModelObject<NamedProvider>, Object> selectedItemsItemBinding
    = new SelectedToItemConvertor();
  protected BindingConvertor<Collection<NamedModelObject<NamedProvider>>, Boolean> itemCountBinding
    = new RowCountToBooleanConvertor<NamedModelObject<NamedProvider>>();

  private XulDialog xulDialog;
  private BindingFactory bf;
  private ObjectListModel model = new ObjectListModel();

  AuthProvider activeProvider = null;

  private static LogChannelInterface log;

  ResourceBundle resourceBundle;

  public AuthProviderController() {

    log = new LogChannel( "AuthProviderController" );
    setName( "handler" );

  }

  public void setBindingFactory( BindingFactory bf ) {
    this.bf = bf;
  }

  public BindingFactory getBindingFactory() {
    return bf;
  }

  public void init() {

    xulDialog = ( (XulDialog) getXulDomContainer().getDocumentRoot().getRootElement() );

    if ( bf != null ) {
      bind();
    }

  }

  public void setResourceBundle( ResourceBundle res ) {

    resourceBundle = res;

  }

  public void open() {

    if ( xulDialog != null ) {
      xulDialog.show();
    }

  }

  /**
   * This will change to pull providers from the auth persistencemanager
   *
   * @return Collection<AuthProvider>
   */
  public Collection<AuthProvider> getPossibleTypes() {
    ArrayList<AuthProvider> types = new ArrayList<AuthProvider>();

    types.add( new NoAuthAuthProvider( bf ) );
    types.add( new KerberosAuthProvider( bf ) );
    types.add( new BasicAuthProvider( bf ) );

    return types;
  }

  public void setNewOverlay( AuthProvider provider ) throws XulException {

    if ( provider == null ) {
      provider = new NoAuthAuthProvider( bf );
    }
    // Don't use this provider... it is the one that is created to populate
    // the combobox. Only use it to select the proper overlay, then
    // bind the provider associated with the NamedObject selected
    // in the main authProvider list.

    if ( this.activeProvider != null ) {
      getXulDomContainer().removeOverlay( activeProvider.getOverlay() );
    }

    getXulDomContainer().loadOverlay( provider.getOverlay() );

    if ( model.getSelectedItem() != null ) {
      AuthProvider current = (AuthProvider) model.getSelectedItem().getItem();

      // Only bind the selected provider if it matches the overlay... the selected
      // provider may not have been updated and cloned yet.

      if ( current.getOverlay().equalsIgnoreCase( provider.getOverlay() ) ) {

        try {

          current.bind();

        } catch ( Exception e ) {
          log.logError( resourceBundle.getString( "error.on_bind" ), e );
        }

      }
    }

    this.activeProvider = provider;
  }

  public String getNewOverlay() {
    return "";
  }

  private void bind() {
    try {
      this.bf.setBindingType( Binding.Type.ONE_WAY );

      // Loads the authorization types into the "Method" combobox
      bf.createBinding( this, "possibleTypes", "method_list", "elements" ).fireSourceChanged();

      // Manage enabling/disabling layout based on item availability in the main authProvider list.
      bf.createBinding( model.getModelObjects(),
          "children", "remove_button", "disabled", itemCountBinding ).fireSourceChanged();
      bf.createBinding( model.getModelObjects(),
          "children", "name", "disabled", itemCountBinding ).fireSourceChanged();
      bf.createBinding( model.getModelObjects(),
          "children", "method_list", "disabled", itemCountBinding ).fireSourceChanged();

      // Manage enabling/disabling layout based on selection in the main authProvider list.
      bf.createBinding( "auth_list", "selectedItem",
          "name", "!disabled", BindingConvertor.object2Boolean() ).fireSourceChanged();
      bf.createBinding( "auth_list", "selectedItem",
          "method_list", "!disabled", BindingConvertor.object2Boolean() ).fireSourceChanged();
      bf.createBinding( "auth_list", "selectedItem",
          "remove_button", "!disabled", BindingConvertor.object2Boolean() ).fireSourceChanged();

      bf.setBindingType( Binding.Type.BI_DIRECTIONAL );

      // When an authorization entry is selected, select entry in model
      bf.createBinding( "auth_list", "selectedItem", this.model, "selectedItem" );

      // Syncs elements in the model and lists them in the authorization entry list
      Binding listBinding = this.bf.createBinding( this.model.getModelObjects(), "children", "auth_list", "elements" );
      listBinding.fireSourceChanged();

      // Update the entry name textbox when a new entry is selected in the authorization entry list
      bf.createBinding( this.model, "selectedItem", "name", "value", selectedItemsNameBinding ).fireSourceChanged();

      // Change the overlay when the user changes the "Method" in the method combobox
      bf.createBinding( this, "newOverlay", "method_list", "selectedItem" ).fireSourceChanged();

      // Update the method combobox with the appropriate selection for the selected authorization entry
      bf.createBinding( this.model, "selectedItem", "method_list",
          "selectedItem", selectedItemsItemBinding ).fireSourceChanged();

      // Because the programmatic selection of the item in the combobox does not fire events, we need
      // to bind the main authProvider selection to the changing of the overlay
      bf.createBinding( this.model, "selectedItem", this, "newOverlay", selectedItemsItemBinding );

    } catch ( XulException e ) {
      log.logError( resourceBundle.getString( "error.on_bind" ), e );
    } catch ( InvocationTargetException e ) {
      log.logError( resourceBundle.getString( "error.on_execution" ), e );
    }
  }

  public void onAccept() {

    // save model via PersistenceManager here ...

    this.xulDialog.hide();
  }

  public void onCancel() {
    this.xulDialog.hide();
  }

  public void addNew() {

    NamedProvider provider = new NamedProvider( generateUniqueName(), new NoAuthAuthProvider( bf ) );
    this.model.add( provider );
    this.model.setSelectedItem( provider );

  }

  private String generateUniqueName() {

    String name = resourceBundle.getString( "uniquename.provider" );
    int index = 0;
    boolean good = false;

    String potentialName = null;

    while ( !good ) {
      potentialName = name.concat( Integer.toString( ++index ) );
      boolean found = false;
<<<<<<< HEAD
      for ( NamedModelObject o : model.getModelObjects() ) {
=======
      for ( NamedModelObject<NamedProvider> o : model.getModelObjects() ) {
>>>>>>> 9f61d710
        if ( o.getName().equalsIgnoreCase( potentialName ) ) {
          found = true;
          break;
        }
      }
      good = !found;
    }
    return potentialName;

  }

  public void remove() {

    int index = this.model.getModelObjects().indexOf( this.model.getSelectedItem() );

    if ( index >= 1 ) {
      index -= 1;
    }

    this.model.getModelObjects().remove( this.model.getSelectedItem() );

    if ( !model.getModelObjects().isEmpty() ) {
      this.model.setSelectedItem( model.getModelObjects().get( index ) );
    } else {
      this.model.setSelectedItem( null );
    }

  }

  public void browse() {

    try {
      XulTextbox filename = (XulTextbox) document.getElementById( "keytab" );

      XulFileDialog dialog = (XulFileDialog) document.createElement( "filedialog" );
      XulFileDialog.RETURN_CODE retval = dialog.showOpenDialog();

      if ( retval == XulFileDialog.RETURN_CODE.OK ) {
        File file = (File) dialog.getFile();
        filename.setValue( file.getAbsolutePath() );
      }

    } catch ( XulException e ) {
      log.logError( resourceBundle.getString( "error.file_browse" ), e );
    }

  }

  public void addProviders( List<NamedProvider> providers ) {

    if ( providers == null || providers.isEmpty() ) {
      return;
    }

    for ( NamedProvider provider : providers ) {
      model.add( provider );
    }

    model.setSelectedItem( model.getModelObjects().get( 0 ) );

  }

  private class SelectedToItemConvertor extends BindingConvertor<NamedModelObject<NamedProvider>, Object> {
    private SelectedToItemConvertor() {
    }

    public Object sourceToTarget( NamedModelObject<NamedProvider> value ) {
      if ( value == null ) {
        return null;
      }
      return value.getItem();
    }

    public NamedModelObject<NamedProvider> targetToSource( Object value ) {
      if ( model.getSelectedItem() != null ) {

        AuthProvider provider = (AuthProvider) value;
        AuthProvider selectedProvider = (AuthProvider) model.getSelectedItem().getItem();

        AuthProvider providerToUse = null;
        if ( selectedProvider.getOverlay().equals( provider.getOverlay() ) ) {
          providerToUse = selectedProvider;
        } else {
          // Clone the provider... the one passed in is the provider used in the method
          // combobox... we don't want that instance in the main list.
          try {

            providerToUse = provider.clone();
            providerToUse.bind();

          } catch ( Exception e ) {
            log.logError( resourceBundle.getString( "error.new_provider" ), e );
          }
        }
        model.setItem( model.getSelectedItem(), providerToUse );

      }
      return model.getSelectedItem();
    }
  }

  private class SelectedToStringConvertor extends BindingConvertor<NamedModelObject<NamedProvider>, String> {
    private SelectedToStringConvertor() {
    }

    public String sourceToTarget( NamedModelObject<NamedProvider> value ) {
      if ( value == null ) {
        return "";
      }
      return value.getName();
    }

    public NamedModelObject<NamedProvider> targetToSource( String value ) {
      if ( model.getSelectedItem() != null ) {
        model.setName( value );
      }
      return model.getSelectedItem();
    }
  }

  private class RowCountToBooleanConvertor<T> extends BindingConvertor<Collection<T>, Boolean> {

    @Override
    public Boolean sourceToTarget( Collection<T> value ) {

      return ( value == null ) || ( value.isEmpty() );

    }

    @Override
    public Collection<T> targetToSource( Boolean value ) {
      return null;
    }
  }

  /**
   * Exposed only for junit tests
   *
   * @return ObjectListModel
   */
  ObjectListModel getModel() {
    return model;
  }
}<|MERGE_RESOLUTION|>--- conflicted
+++ resolved
@@ -20,20 +20,17 @@
  *
  ******************************************************************************/
 
-
 package org.pentaho.di.ui.core.auth.controller;
 
-<<<<<<< HEAD
 import java.io.File;
 import java.lang.reflect.InvocationTargetException;
 import java.util.ArrayList;
 import java.util.Collection;
 import java.util.List;
-
-=======
+import java.util.ResourceBundle;
+
 import org.pentaho.di.core.logging.LogChannel;
 import org.pentaho.di.core.logging.LogChannelInterface;
->>>>>>> 9f61d710
 import org.pentaho.di.ui.core.auth.model.AuthProvider;
 import org.pentaho.di.ui.core.auth.model.BasicAuthProvider;
 import org.pentaho.di.ui.core.auth.model.KerberosAuthProvider;
@@ -50,27 +47,12 @@
 import org.pentaho.ui.xul.containers.XulDialog;
 import org.pentaho.ui.xul.impl.AbstractXulEventHandler;
 
-<<<<<<< HEAD
+@SuppressWarnings( { "unchecked" } )
 public class AuthProviderController extends AbstractXulEventHandler {
-=======
-import java.io.File;
-import java.lang.reflect.InvocationTargetException;
-import java.util.ArrayList;
-import java.util.Collection;
-import java.util.List;
-import java.util.ResourceBundle;
-
->>>>>>> 9f61d710
-
-@SuppressWarnings( { "unchecked", "rawtypes" } )
-public class AuthProviderController extends AbstractXulEventHandler {
-
-  protected BindingConvertor<NamedModelObject<NamedProvider>, String> selectedItemsNameBinding
-    = new SelectedToStringConvertor();
-  protected BindingConvertor<NamedModelObject<NamedProvider>, Object> selectedItemsItemBinding
-    = new SelectedToItemConvertor();
-  protected BindingConvertor<Collection<NamedModelObject<NamedProvider>>, Boolean> itemCountBinding
-    = new RowCountToBooleanConvertor<NamedModelObject<NamedProvider>>();
+
+  protected BindingConvertor<NamedModelObject<NamedProvider>, String> selectedItemsNameBinding = new SelectedToStringConvertor();
+  protected BindingConvertor<NamedModelObject<NamedProvider>, Object> selectedItemsItemBinding = new SelectedToItemConvertor();
+  protected BindingConvertor<Collection<NamedModelObject<NamedProvider>>, Boolean> itemCountBinding = new RowCountToBooleanConvertor<NamedModelObject<NamedProvider>>();
 
   private XulDialog xulDialog;
   private BindingFactory bf;
@@ -187,19 +169,19 @@
 
       // Manage enabling/disabling layout based on item availability in the main authProvider list.
       bf.createBinding( model.getModelObjects(),
-          "children", "remove_button", "disabled", itemCountBinding ).fireSourceChanged();
+        "children", "remove_button", "disabled", itemCountBinding ).fireSourceChanged();
       bf.createBinding( model.getModelObjects(),
-          "children", "name", "disabled", itemCountBinding ).fireSourceChanged();
+        "children", "name", "disabled", itemCountBinding ).fireSourceChanged();
       bf.createBinding( model.getModelObjects(),
-          "children", "method_list", "disabled", itemCountBinding ).fireSourceChanged();
+        "children", "method_list", "disabled", itemCountBinding ).fireSourceChanged();
 
       // Manage enabling/disabling layout based on selection in the main authProvider list.
       bf.createBinding( "auth_list", "selectedItem",
-          "name", "!disabled", BindingConvertor.object2Boolean() ).fireSourceChanged();
+        "name", "!disabled", BindingConvertor.object2Boolean() ).fireSourceChanged();
       bf.createBinding( "auth_list", "selectedItem",
-          "method_list", "!disabled", BindingConvertor.object2Boolean() ).fireSourceChanged();
+        "method_list", "!disabled", BindingConvertor.object2Boolean() ).fireSourceChanged();
       bf.createBinding( "auth_list", "selectedItem",
-          "remove_button", "!disabled", BindingConvertor.object2Boolean() ).fireSourceChanged();
+        "remove_button", "!disabled", BindingConvertor.object2Boolean() ).fireSourceChanged();
 
       bf.setBindingType( Binding.Type.BI_DIRECTIONAL );
 
@@ -218,7 +200,7 @@
 
       // Update the method combobox with the appropriate selection for the selected authorization entry
       bf.createBinding( this.model, "selectedItem", "method_list",
-          "selectedItem", selectedItemsItemBinding ).fireSourceChanged();
+        "selectedItem", selectedItemsItemBinding ).fireSourceChanged();
 
       // Because the programmatic selection of the item in the combobox does not fire events, we need
       // to bind the main authProvider selection to the changing of the overlay
@@ -261,11 +243,7 @@
     while ( !good ) {
       potentialName = name.concat( Integer.toString( ++index ) );
       boolean found = false;
-<<<<<<< HEAD
-      for ( NamedModelObject o : model.getModelObjects() ) {
-=======
       for ( NamedModelObject<NamedProvider> o : model.getModelObjects() ) {
->>>>>>> 9f61d710
         if ( o.getName().equalsIgnoreCase( potentialName ) ) {
           found = true;
           break;
