--- conflicted
+++ resolved
@@ -131,27 +131,9 @@
     return new ResolvedConnectionFileObject( childPvfsFileName, this, (AbstractFileObject<?>) childProviderFileObject );
   }
 
-<<<<<<< HEAD
-  @Override
-  protected FileObject createFile( AbstractFileName abstractFileName ) throws Exception {
-
-    String connectionName = ( (ConnectionFileName) abstractFileName ).getConnection();
-    Bowl bowl = KettleGenericFileSystemConfigBuilder.getInstance().getBowl( getFileSystemOptions() );
-    VFSConnectionDetails connectionDetails =
-      (VFSConnectionDetails) bowl.getManager( ConnectionManager.class ).getConnectionDetails( connectionName );
-    FileSystemOptions opts = super.getFileSystemOptions();
-    IKettleFileSystemConfigBuilder configBuilder = KettleFileSystemConfigBuilderFactory.getConfigBuilder
-      ( new Variables(), ConnectionFileProvider.SCHEME );
-    VariableSpace varSpace = (VariableSpace) configBuilder.getVariableSpace( super.getFileSystemOptions() );
-    if ( connectionDetails != null ) {
-      connectionDetails.setSpace( varSpace );
-    }
-    String url = getUrl( abstractFileName, connectionDetails );
-=======
   @NonNull
   protected ConnectionFileName toPvfsFileName( @NonNull FileName providerFileName, @NonNull String connectionName )
     throws FileSystemException {
->>>>>>> 6e6c39e2
 
     VFSConnectionDetails details = getExistingConnectionDetails( connectionName );
 
