package org.pentaho.di.core.database;

import static org.junit.Assert.assertEquals;
import static org.junit.Assert.assertNotNull;
<<<<<<< HEAD
import static org.mockito.Mockito.mock;
import static org.mockito.Mockito.never;
import static org.mockito.Mockito.verify;
import static org.mockito.Mockito.when;
=======
import static org.junit.Assert.assertTrue;
import static org.mockito.Mockito.*;
>>>>>>> ec37ae99

import java.util.HashMap;
import java.util.concurrent.Callable;
import java.util.concurrent.ExecutionException;
import java.util.concurrent.ExecutorService;
import java.util.concurrent.Executors;
import java.util.concurrent.Future;
import java.util.concurrent.atomic.AtomicBoolean;

import org.junit.Test;
<<<<<<< HEAD
import org.pentaho.di.core.plugins.DatabasePluginType;
=======
import org.pentaho.di.core.row.RowMeta;
import org.pentaho.di.core.row.RowMetaInterface;
import org.pentaho.di.core.row.ValueMeta;
>>>>>>> ec37ae99

public class DatabaseMetaTest {
  @Test
  public void testGetDatabaseInterfacesMapWontReturnNullIfCalledSimultaneouslyWithClear() throws InterruptedException, ExecutionException {
    final AtomicBoolean done = new AtomicBoolean( false );
    ExecutorService executorService = Executors.newCachedThreadPool();
    executorService.submit( new Runnable() {

      @Override
      public void run() {
        while ( !done.get() ) {
          DatabaseMeta.clearDatabaseInterfacesMap();
        }
      }
    } );
    Future<Exception> getFuture = executorService.submit( new Callable<Exception>() {

      @Override
      public Exception call() throws Exception {
        int i = 0;
        while ( !done.get() ) {
          assertNotNull( "Got null on try: " + i++, DatabaseMeta.getDatabaseInterfacesMap() );
          if ( i > 30000 ) {
            done.set( true );
          }
        }
        return null;
      }
    } );
    getFuture.get();
  }

  @Test
  public void testDatabaseAccessTypeCode() throws Exception {
    String expectedJndi = "JNDI";
    String access = DatabaseMeta.getAccessTypeDesc( DatabaseMeta.getAccessType( expectedJndi ) );
    assertEquals( expectedJndi, access );
  }

  @Test
<<<<<<< HEAD
  public void testApplyingDefaultOptions() throws Exception {
    HashMap<String, String> existingOptions = new HashMap<String, String>();
    existingOptions.put( "type1.extra", "extraValue" );
    existingOptions.put( "type1.existing", "existingValue" );
    existingOptions.put( "type2.extra", "extraValue2" );

    HashMap<String, String> newOptions = new HashMap<String, String>();
    newOptions.put( "type1.new", "newValue" );
    newOptions.put( "type1.existing", "existingDefault" );

    // Register Natives to create a default DatabaseMeta
    DatabasePluginType.getInstance().searchPlugins();
    DatabaseMeta meta = new DatabaseMeta();
    DatabaseInterface type = mock( DatabaseInterface.class );
    meta.setDatabaseInterface( type );

    when( type.getExtraOptions() ).thenReturn( existingOptions );
    when( type.getDefaultOptions() ).thenReturn( newOptions );

    meta.applyDefaultOptions( type );
    verify( type ).addExtraOption( "type1", "new", "newValue" );
    verify( type, never() ).addExtraOption( "type1", "existing", "existingDefault" );
=======
  public void testQuoteReservedWords() {
    DatabaseMeta databaseMeta = mock( DatabaseMeta.class );
    doCallRealMethod().when( databaseMeta ).quoteReservedWords( any( RowMetaInterface.class ) );
    doCallRealMethod().when( databaseMeta ).quoteField( anyString() );
    doCallRealMethod().when( databaseMeta ).setDatabaseInterface( any( DatabaseInterface.class ) );
    doReturn( "\"" ).when( databaseMeta ).getStartQuote();
    doReturn( "\"" ).when( databaseMeta ).getEndQuote();
    final DatabaseInterface databaseInterface = mock( DatabaseInterface.class );
    doReturn( true ).when( databaseInterface ).isQuoteAllFields();
    databaseMeta.setDatabaseInterface( databaseInterface );

    final RowMeta fields = new RowMeta();
    for ( int i = 0; i < 10; i++ ) {
      final ValueMeta valueMeta = new ValueMeta( "test_" + i );
      fields.addValueMeta( valueMeta );
    }

    for ( int i = 0; i < 10; i++ ) {
      databaseMeta.quoteReservedWords( fields );
    }

    for ( int i = 0; i < 10; i++ ) {
      databaseMeta.quoteReservedWords( fields );
      final String name = fields.getValueMeta( i ).getName();
      // check valueMeta index in list
      assertTrue( name.contains( "test_" + i ) );
      // check valueMeta is found by quoted name
      assertNotNull( fields.searchValueMeta( name ) );
    }
>>>>>>> ec37ae99
  }
}<|MERGE_RESOLUTION|>--- conflicted
+++ resolved
@@ -2,15 +2,10 @@
 
 import static org.junit.Assert.assertEquals;
 import static org.junit.Assert.assertNotNull;
-<<<<<<< HEAD
-import static org.mockito.Mockito.mock;
-import static org.mockito.Mockito.never;
+import static org.junit.Assert.assertTrue;
+import static org.mockito.Mockito.*;
 import static org.mockito.Mockito.verify;
 import static org.mockito.Mockito.when;
-=======
-import static org.junit.Assert.assertTrue;
-import static org.mockito.Mockito.*;
->>>>>>> ec37ae99
 
 import java.util.HashMap;
 import java.util.concurrent.Callable;
@@ -21,13 +16,10 @@
 import java.util.concurrent.atomic.AtomicBoolean;
 
 import org.junit.Test;
-<<<<<<< HEAD
 import org.pentaho.di.core.plugins.DatabasePluginType;
-=======
 import org.pentaho.di.core.row.RowMeta;
 import org.pentaho.di.core.row.RowMetaInterface;
 import org.pentaho.di.core.row.ValueMeta;
->>>>>>> ec37ae99
 
 public class DatabaseMetaTest {
   @Test
@@ -68,7 +60,6 @@
   }
 
   @Test
-<<<<<<< HEAD
   public void testApplyingDefaultOptions() throws Exception {
     HashMap<String, String> existingOptions = new HashMap<String, String>();
     existingOptions.put( "type1.extra", "extraValue" );
@@ -91,7 +82,9 @@
     meta.applyDefaultOptions( type );
     verify( type ).addExtraOption( "type1", "new", "newValue" );
     verify( type, never() ).addExtraOption( "type1", "existing", "existingDefault" );
-=======
+  }
+  
+  @Test
   public void testQuoteReservedWords() {
     DatabaseMeta databaseMeta = mock( DatabaseMeta.class );
     doCallRealMethod().when( databaseMeta ).quoteReservedWords( any( RowMetaInterface.class ) );
@@ -121,6 +114,5 @@
       // check valueMeta is found by quoted name
       assertNotNull( fields.searchValueMeta( name ) );
     }
->>>>>>> ec37ae99
-  }
+  }  
 }